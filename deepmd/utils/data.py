--- conflicted
+++ resolved
@@ -477,17 +477,11 @@
             atom_type_mix = self._load_type_mix(set_name)
             if self.enforce_type_map:
                 try:
-<<<<<<< HEAD
                     atom_type_mix_ = self.type_idx_map[atom_type_mix].astype(
                         np.int32
                     )
                 except IndexError as e:
                     raise IndexError(
-=======
-                    atom_type_mix_ = self.type_idx_map[atom_type_mix].astype(np.int32)
-                except RuntimeError as e:
-                    raise RuntimeError(
->>>>>>> d529a831
                         "some types in 'real_atom_types.npy' of set {} are not contained in {} types!".format(
                             set_name, self.get_ntypes()
                         )
